--- conflicted
+++ resolved
@@ -434,20 +434,6 @@
               return Row(
                 children: [
                   CountryFlag.fromCountryCode(
-<<<<<<< HEAD
-                    _getFlagCountryCode(item.code),
-                    shape: styleValue(
-                      defaultValue: RoundedRectangle(theme.radiusSm),
-                      themeValue: componentTheme?.flagShape,
-                    ),
-                    height: styleValue(
-                      defaultValue: theme.scaling * 18,
-                      themeValue: componentTheme?.flagHeight,
-                    ),
-                    width: styleValue(
-                      defaultValue: theme.scaling * 24,
-                      themeValue: componentTheme?.flagWidth,
-=======
                     item.code,
                     theme: ImageTheme(
                       shape: styleValue(
@@ -464,7 +450,6 @@
                         defaultValue: theme.scaling * 24,
                         themeValue: componentTheme?.flagWidth,
                       ),
->>>>>>> 5c344535
                     ),
                   ),
                   Gap(
@@ -486,19 +471,6 @@
             ),
             popup: SelectPopup.builder(
               builder: (context, searchQuery) {
-<<<<<<< HEAD
-                return SelectItemList(
-                  children: [
-                    for (final country in widget.countries ?? Country.values)
-                      if (searchQuery == null ||
-                          _filterCountryCode(country, searchQuery))
-                        SelectItemButton(
-                          value: country,
-                          child: Row(
-                            children: [
-                              CountryFlag.fromCountryCode(
-                                _getFlagCountryCode(country.code),
-=======
                 return SelectItemList(children: [
                   for (final country in widget.countries ?? Country.values)
                     if (searchQuery == null ||
@@ -510,7 +482,6 @@
                             CountryFlag.fromCountryCode(
                               country.code,
                               theme: ImageTheme(
->>>>>>> 5c344535
                                 shape: styleValue(
                                   defaultValue: RoundedRectangle(
                                     theme.radiusSm,
@@ -525,18 +496,6 @@
                                   defaultValue: theme.scaling * 24,
                                   themeValue: componentTheme?.flagWidth,
                                 ),
-<<<<<<< HEAD
-                              ),
-                              Gap(
-                                styleValue(
-                                  defaultValue: theme.scaling * 8,
-                                  themeValue: componentTheme?.flagGap,
-                                ),
-=======
->>>>>>> 5c344535
-                              ),
-                              Expanded(
-                                child: Text(_getCountryDisplayName(country)),
                               ),
                               Gap(
                                 styleValue(
